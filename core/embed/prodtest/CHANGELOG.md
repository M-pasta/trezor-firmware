
<<<<<<< HEAD
## 0.2.9 [7th September 2024]

### Added
- Added commands to read bootloader and boardloader versions  [#3752]
- Added TOUCH_CUSTOM and TOUCH_IDLE commands  [#4064]

### Changed
- [T3B1] Changed welcome screen to show full white display  [#4140]
=======
## 0.2.9 [18th September 2024]

### Added
- Added commands to read bootloader and boardloader versions.  [#3752]
- Added TOUCH_CUSTOM and TOUCH_IDLE commands.  [#4064]

### Changed
- [T3B1] Changed welcome screen to show full white display.  [#4140]

>>>>>>> 7f373ae7

## 0.2.8 [19th July 2024]

### Added
- [T3B1] Added support for T3B1.

### Fixed
- Fix TOUCH VERSION command  [#3900]


## 0.2.7 [10th June 2024]

### Added
- Added REBOOT command  [#3932]

### Fixed
- Fix TOUCH_VERSION command  [#3932]


## 0.2.6 [6th May 2024]

### Added
- Added FIRMWARE VERSION command.

### Changed
- [T3T1] Changed USB manufacturer string to "Trezor Company" and product string to "Trezor Safe 5" in the USB descriptor strings.  [#3770]

### Fixed
- [T3T1] Fixed `WIPE` command on STM32U5.  [#3769]


## 0.2.5 [16th April 2024]

### Added
- Added basic support for STM32U5.  [#3370]
- [T3T1] Added support for T3T1.
- [T3T1] Added `HAPTIC` to test haptic feedback.
- [T2T1, T3T1] Added `TOUCH VERSION` to get version number of touch controller.
- Added `VARIANT READ` to read out result of `VARIANT` command.


## 0.2.4 [20th December 2023]

### Added

- [T2B1] `SEC READ` to read out value of SEC counter.
- [T2B1] Check certificate chain upon `CERTDEV READ`, to block bad Optiga signatures
  from being written to device.

### Fixed

- [T2B1] Improve Optiga metadata handling.

## 0.2.3 [06th October 2023]

### Added
- Started changelog.

### Changed
- [T2B1] Start with all-white screen instead of border.  [#3325]

[#3325]: https://github.com/trezor/trezor-firmware/pull/3325
[#3370]: https://github.com/trezor/trezor-firmware/pull/3370
[#3752]: https://github.com/trezor/trezor-firmware/pull/3752
[#3769]: https://github.com/trezor/trezor-firmware/pull/3769
[#3770]: https://github.com/trezor/trezor-firmware/pull/3770
[#3900]: https://github.com/trezor/trezor-firmware/pull/3900
[#3932]: https://github.com/trezor/trezor-firmware/pull/3932
[#4064]: https://github.com/trezor/trezor-firmware/pull/4064
[#4140]: https://github.com/trezor/trezor-firmware/pull/4140<|MERGE_RESOLUTION|>--- conflicted
+++ resolved
@@ -1,14 +1,4 @@
 
-<<<<<<< HEAD
-## 0.2.9 [7th September 2024]
-
-### Added
-- Added commands to read bootloader and boardloader versions  [#3752]
-- Added TOUCH_CUSTOM and TOUCH_IDLE commands  [#4064]
-
-### Changed
-- [T3B1] Changed welcome screen to show full white display  [#4140]
-=======
 ## 0.2.9 [18th September 2024]
 
 ### Added
@@ -18,7 +8,6 @@
 ### Changed
 - [T3B1] Changed welcome screen to show full white display.  [#4140]
 
->>>>>>> 7f373ae7
 
 ## 0.2.8 [19th July 2024]
 
