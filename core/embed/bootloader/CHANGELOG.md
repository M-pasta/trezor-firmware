--- conflicted
+++ resolved
@@ -7,17 +7,6 @@
 ## 2.1.8 [September 2024]
 
 ### Added
-<<<<<<< HEAD
-- Added firmware downgrade protection  [#4133]
-
-### Changed
-- Require confirmation when installing non-full trust firmware image on empty device  [#3709]
-- Fix incorrect error message when installing firmware for different model.  [#4081]
-- [T3B1, T3T1] Added bootloader unlock mechanism to U5 models  [#4133]
-
-### Fixed
-- [T3B1] UI adjustments: fix icon on warning screen, replace empty logo with full during boot  [#4140]
-=======
 - Added firmware downgrade protection.  [#4133]
 
 ### Changed
@@ -27,7 +16,6 @@
 
 ### Fixed
 - [T3B1] UI adjustments: fix icon on warning screen, replace empty logo with full during boot.  [#4140]
->>>>>>> 7f373ae7
 
 ## 2.1.7 [July 2024]
 
